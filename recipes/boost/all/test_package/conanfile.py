--- conflicted
+++ resolved
@@ -22,14 +22,10 @@
             cmake.definitions["WITH_REGEX"] = "TRUE"
         if not self.options["boost"].without_test:
             cmake.definitions["WITH_TEST"] = "TRUE"
-<<<<<<< HEAD
         if not self.options["boost"].without_coroutine:
             cmake.definitions["WITH_COROUTINE"] = "TRUE"
-
-=======
         if not self.options["boost"].without_chrono:
             cmake.definitions["WITH_CHRONO"] = "TRUE"
->>>>>>> e862d2c9
         cmake.configure()
         cmake.build()
 
